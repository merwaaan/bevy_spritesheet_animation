pub mod cache;
mod iterator;

use crate::{
    animation::AnimationId,
    animator::iterator::{AnimationIterator, IteratorFrame},
    components::{
        sprite3d::Sprite3d,
        spritesheet_animation::{AnimationProgress, SpritesheetAnimation},
    },
    events::AnimationEvent,
    library::AnimationLibrary,
};
#[cfg(feature = "custom_cursor")]
use bevy::winit::cursor::{CursorIcon, CustomCursor};
use bevy::{
    ecs::{
        entity::Entity, event::EventWriter, query::QueryData, reflect::*, resource::Resource,
        system::Query,
    },
    reflect::prelude::*,
    sprite::Sprite,
    time::Time,
    ui::widget::ImageNode,
};
use iterator::AnimationIteratorEvent;
use std::{collections::HashMap, time::Duration};

#[derive(Debug, Reflect)]
#[reflect(Debug)]
/// An instance of an animation that is currently being played
struct AnimationInstance {
    animation_id: AnimationId,
    iterator: AnimationIterator,

    /// Current frame
    current_frame: Option<(IteratorFrame, AnimationProgress)>,

    /// Time accumulated since the last frame
    accumulated_time: Duration,
}

/// The animator is responsible for playing animations as time advances.
#[derive(Resource, Debug, Default, Reflect)]
#[reflect(Resource, Debug, Default)]
pub struct Animator {
    /// Instances of animations currently being played.
    /// Each animation instance is associated to an entity with a [SpritesheetAnimation] component.
    animation_instances: HashMap<Entity, AnimationInstance>,
}

/// A query data type for the [`Animator::update`] system.
#[derive(QueryData)]
#[query_data(mutable, derive(Debug))]
pub struct SpritesheetAnimationQuery {
    entity: Entity,
    spritesheet_animation: &'static mut SpritesheetAnimation,
    sprite: Option<&'static mut Sprite>,
    sprite3d: Option<&'static mut Sprite3d>,
    image_node: Option<&'static mut ImageNode>,
    #[cfg(feature = "custom_cursor")]
    cursor_icon: Option<&'static mut CursorIcon>,
}

impl Animator {
    /// Plays the animations
    pub fn update(
        &mut self,
        time: &Time,
        library: &AnimationLibrary,
        event_writer: &mut EventWriter<AnimationEvent>,
        query: &mut Query<SpritesheetAnimationQuery>,
    ) {
        // Clear outdated animation instances associated to entities that do not have the component anymore

        self.animation_instances
            .retain(|entity, _state| query.contains(*entity));

        // Run animations for all the entities

        for mut item in query.iter_mut() {
            let current_component_animation_id = item.spritesheet_animation.animation_id;
            let mut previous_accumulated_time = Duration::ZERO;
            let mut is_directional_change_of_same_type = false;

            // Check if this is a change of AnimationId for an existing instance
            if let Some(existing_instance) = self.animation_instances.get(&item.entity) {
                if existing_instance.animation_id != current_component_animation_id {
                    // AnimationId has changed. Let's see if it's a grouped change.
                    let old_animation_data = library.get_animation(existing_instance.animation_id);
                    let new_animation_data = library.get_animation(current_component_animation_id);

                    if old_animation_data.animation_group_key.is_some() && // Both must have a key
                       old_animation_data.animation_group_key == new_animation_data.animation_group_key
                    {
                        // It's a change within the same animation group (e.g., different direction)
                        is_directional_change_of_same_type = true;
                        previous_accumulated_time = existing_instance.accumulated_time;
                    }
                }
            }

            // Create a new animation instance if:
            let needs_new_animation_instance = match self.animation_instances.get(&item.entity) {
                // The entity has an animation instance already but it switched animation
                Some(instance) => instance.animation_id != current_component_animation_id,
                // The entity has no animation instance yet
                None => true,
            };

            if needs_new_animation_instance {
                // Create a new iterator for this animation

                let cache = library.get_animation_cache(current_component_animation_id);

                let mut iterator = AnimationIterator::new(cache.clone());

                // Move to the starting progress if specified

                if item.spritesheet_animation.progress != AnimationProgress::default() {
                    // Start from the beginning if the progress is invalid
                    if !iterator.to(item.spritesheet_animation.progress) {
                        item.spritesheet_animation.progress = AnimationProgress::default();
                    }
                }

                // Create the instance and immediately play the first frame

                let first_frame_data = Self::play_frame(&mut iterator, &mut item, event_writer);

                let accumulated_time_for_new_instance = if is_directional_change_of_same_type {
                    previous_accumulated_time
                } else {
                    Duration::ZERO
                };

                self.animation_instances.insert(
                    item.entity,
                    AnimationInstance {
                        animation_id: current_component_animation_id,
                        iterator,
                        current_frame: first_frame_data,
                        accumulated_time: accumulated_time_for_new_instance,
                    },
                );
            }

            let animation_instance = self.animation_instances.get_mut(&item.entity).unwrap();

            // Apply manual progress updates

            if let Some((ref _current_iterator_frame, current_iterator_actual_progress)) =
                animation_instance.current_frame
            {
                if item.spritesheet_animation.progress != current_iterator_actual_progress {
                    // User manually changed item.spritesheet_animation.progress
                    if animation_instance
                        .iterator
                        .to(item.spritesheet_animation.progress)
                    {
                        Self::play_frame(&mut animation_instance.iterator, &mut item, event_writer)
                            .inspect(|new_frame_data| {
                                animation_instance.current_frame = Some(new_frame_data.clone());
                                animation_instance.accumulated_time = Duration::ZERO;
                            });
                    } else {
                        // Restore to the last valid progress if user set an invalid one
                        item.spritesheet_animation.progress = current_iterator_actual_progress;
                    }
                }
            }

            // Skip the update if the animation is paused
            //
            // (skipped AFTER the setup above so that the first frame is assigned, even if paused)

            if !item.spritesheet_animation.playing {
                continue;
            }

            // Update the animation

            animation_instance.accumulated_time += Duration::from_secs_f32(
                time.delta_secs() * item.spritesheet_animation.speed_factor,
            );

            while let Some(cf_data_tuple) = animation_instance.current_frame.as_ref() {
                let frame_duration = cf_data_tuple.0.duration;

                if animation_instance.accumulated_time >= frame_duration {
                    animation_instance.accumulated_time -= frame_duration;

                    // Store current frame info before advancing, for end events
                    let last_played_frame_data = cf_data_tuple.0.clone();

                    // Fetch the next frame

                    animation_instance.current_frame =
                        Self::play_frame(&mut animation_instance.iterator, &mut item, event_writer)
                            .or_else(|| {
                                // The animation is over

<<<<<<< HEAD
                                // Emit the end events if the animation just ended

                                event_writer.send(AnimationEvent::ClipRepetitionEnd {
                                    entity: item.entity,
                                    animation_id: animation_instance.animation_id,
                                    clip_id: last_played_frame_data.clip_id,
                                    clip_repetition: last_played_frame_data.clip_repetition,
                                });

                                event_writer.send(AnimationEvent::ClipEnd {
                                    entity: item.entity,
                                    animation_id: animation_instance.animation_id,
                                    clip_id: last_played_frame_data.clip_id,
                                });

                                event_writer.send(AnimationEvent::AnimationRepetitionEnd {
                                    entity: item.entity,
                                    animation_id: animation_instance.animation_id,
                                    animation_repetition: last_played_frame_data
                                        .animation_repetition,
                                });

                                event_writer.send(AnimationEvent::AnimationEnd {
                                    entity: item.entity,
                                    animation_id: animation_instance.animation_id,
                                });

                                None
=======
                            event_writer.write(AnimationEvent::ClipRepetitionEnd {
                                entity: item.entity,
                                animation_id: animation_instance.animation_id,
                                clip_id: current_frame.0.clip_id,
                                clip_repetition: current_frame.0.clip_repetition,
                            });

                            event_writer.write(AnimationEvent::ClipEnd {
                                entity: item.entity,
                                animation_id: animation_instance.animation_id,
                                clip_id: current_frame.0.clip_id,
                            });

                            event_writer.write(AnimationEvent::AnimationRepetitionEnd {
                                entity: item.entity,
                                animation_id: animation_instance.animation_id,
                                animation_repetition: current_frame.0.animation_repetition,
                            });

                            event_writer.write(AnimationEvent::AnimationEnd {
                                entity: item.entity,
                                animation_id: animation_instance.animation_id,
>>>>>>> 44b52867
                            });

                    if animation_instance.current_frame.is_none() {
                        break; // Animation finished, exit while loop
                    }
                } else {
                    break; // Not enough accumulated_time for the current frame
                }
            }
        }
    }

    fn play_frame(
        iterator: &mut AnimationIterator,
        item: &mut SpritesheetAnimationQueryItem<'_>,
        event_writer: &mut EventWriter<AnimationEvent>,
    ) -> Option<(IteratorFrame, AnimationProgress)> {
        let maybe_frame = iterator.next();

        if let Some((frame, progress)) = &maybe_frame {
            // Update the sprite
            // (we compare the indices to prevent needless "Changed" events)

            if let Some(atlas) = item
                .sprite
                .as_deref_mut()
                .and_then(|sprite| sprite.texture_atlas.as_mut())
            {
                if atlas.index != frame.atlas_index {
                    atlas.index = frame.atlas_index;
                }
            }

            if let Some(atlas) = item
                .sprite3d
                .as_deref_mut()
                .and_then(|sprite| sprite.texture_atlas.as_mut())
            {
                if atlas.index != frame.atlas_index {
                    atlas.index = frame.atlas_index;
                }
            }

            if let Some(atlas) = item
                .image_node
                .as_deref_mut()
                .and_then(|image| image.texture_atlas.as_mut())
            {
                if atlas.index != frame.atlas_index {
                    atlas.index = frame.atlas_index;
                }
            }

            #[cfg(feature = "custom_cursor")]
            if let Some(atlas) = item
                .cursor_icon
                .as_deref_mut()
                .and_then(|cursor_icon| {
                    if let CursorIcon::Custom(CustomCursor::Image {
                        ref mut texture_atlas,
                        ..
                    }) = *cursor_icon
                    {
                        Some(texture_atlas)
                    } else {
                        None
                    }
                })
                .and_then(|atlas| atlas.as_mut())
            {
                if atlas.index != frame.atlas_index {
                    atlas.index = frame.atlas_index;
                }
            }

            item.spritesheet_animation.progress = *progress;

            // Emit events

            Animator::emit_events(
                &frame.events,
                item.spritesheet_animation.animation_id,
                &item.entity,
                event_writer,
            );
        }

        maybe_frame
    }

    fn emit_events(
        animation_events: &[AnimationIteratorEvent],
        animation_id: AnimationId,
        entity: &Entity,
        event_writer: &mut EventWriter<AnimationEvent>,
    ) {
        animation_events.iter().for_each(|event| {
            event_writer.write(
                // Promote AnimationIteratorEvents to regular AnimationEvents
                match event {
                    AnimationIteratorEvent::MarkerHit {
                        marker_id,
                        animation_repetition,
                        clip_id,
                        clip_repetition,
                    } => AnimationEvent::MarkerHit {
                        entity: *entity,
                        marker_id: *marker_id,
                        animation_id,
                        animation_repetition: *animation_repetition,
                        clip_id: *clip_id,
                        clip_repetition: *clip_repetition,
                    },
                    AnimationIteratorEvent::ClipRepetitionEnd {
                        clip_id,
                        clip_repetition,
                    } => AnimationEvent::ClipRepetitionEnd {
                        entity: *entity,
                        animation_id,
                        clip_id: *clip_id,
                        clip_repetition: *clip_repetition,
                    },
                    AnimationIteratorEvent::ClipEnd { clip_id } => AnimationEvent::ClipEnd {
                        entity: *entity,
                        animation_id,
                        clip_id: *clip_id,
                    },
                    AnimationIteratorEvent::AnimationRepetitionEnd {
                        animation_repetition,
                    } => AnimationEvent::AnimationRepetitionEnd {
                        entity: *entity,
                        animation_id,
                        animation_repetition: *animation_repetition,
                    },
                },
            );
        });
    }
}<|MERGE_RESOLUTION|>--- conflicted
+++ resolved
@@ -200,59 +200,34 @@
                             .or_else(|| {
                                 // The animation is over
 
-<<<<<<< HEAD
                                 // Emit the end events if the animation just ended
 
-                                event_writer.send(AnimationEvent::ClipRepetitionEnd {
+                                event_writer.write(AnimationEvent::ClipRepetitionEnd {
                                     entity: item.entity,
                                     animation_id: animation_instance.animation_id,
                                     clip_id: last_played_frame_data.clip_id,
                                     clip_repetition: last_played_frame_data.clip_repetition,
                                 });
 
-                                event_writer.send(AnimationEvent::ClipEnd {
+                                event_writer.write(AnimationEvent::ClipEnd {
                                     entity: item.entity,
                                     animation_id: animation_instance.animation_id,
                                     clip_id: last_played_frame_data.clip_id,
                                 });
 
-                                event_writer.send(AnimationEvent::AnimationRepetitionEnd {
+                                event_writer.write(AnimationEvent::AnimationRepetitionEnd {
                                     entity: item.entity,
                                     animation_id: animation_instance.animation_id,
                                     animation_repetition: last_played_frame_data
                                         .animation_repetition,
                                 });
 
-                                event_writer.send(AnimationEvent::AnimationEnd {
+                                event_writer.write(AnimationEvent::AnimationEnd {
                                     entity: item.entity,
                                     animation_id: animation_instance.animation_id,
                                 });
 
                                 None
-=======
-                            event_writer.write(AnimationEvent::ClipRepetitionEnd {
-                                entity: item.entity,
-                                animation_id: animation_instance.animation_id,
-                                clip_id: current_frame.0.clip_id,
-                                clip_repetition: current_frame.0.clip_repetition,
-                            });
-
-                            event_writer.write(AnimationEvent::ClipEnd {
-                                entity: item.entity,
-                                animation_id: animation_instance.animation_id,
-                                clip_id: current_frame.0.clip_id,
-                            });
-
-                            event_writer.write(AnimationEvent::AnimationRepetitionEnd {
-                                entity: item.entity,
-                                animation_id: animation_instance.animation_id,
-                                animation_repetition: current_frame.0.animation_repetition,
-                            });
-
-                            event_writer.write(AnimationEvent::AnimationEnd {
-                                entity: item.entity,
-                                animation_id: animation_instance.animation_id,
->>>>>>> 44b52867
                             });
 
                     if animation_instance.current_frame.is_none() {
